import {
    AmbiguousDeleteBanRequest,
    AuthenticationRequired,
    AuthorizationProvider,
    Ban,
    BattlEyeGUID,
    BohemiaInteractiveId,
    CFToolsClient,
    CFToolsId,
    DayZStatistics,
    DeleteBanRequest,
    DeleteBansRequest,
    DeletePriorityQueueRequest,
    DeleteWhitelistRequest,
    Game,
    GameLabsActionRequest,
    GameServerItem,
    GameServerQueryError,
    GameSession,
    GenericId,
    GetGameServerDetailsRequest,
    GetLeaderboardRequest,
    GetPlayerDetailsRequest,
    GetPriorityQueueRequest,
    GetServerInfoRequest,
    GetWhitelistRequest,
    HealPlayerRequest,
    IPAddressType,
    isIpAddress,
    KillPlayerRequest,
    LeaderboardItem,
    ListBansRequest,
    ListGameSessionsRequest,
    OverrideServerApiId,
    Player,
    PriorityQueueItem,
    PutBanRequest,
    PutPriorityQueueItemRequest,
    PutWhitelistItemRequest,
    ServerApiId,
    ServerApiIdRequired,
    ServerInfo,
    SpawnItemRequest,
    SteamId64,
    TeleportPlayerRequest,
    WhitelistItem
} from '../../types';
import {HttpClient} from '../http';
import {URLSearchParams} from 'url';
import crypto from 'crypto';
import {
    GetBanResponse,
    GetGameServerDetailsResponse,
    GetLeaderboardResponse,
    GetPlayerResponse,
    GetPlayerResponsePlayer,
    GetPriorityQueueEntry,
    GetServerInfoResponse,
    GetUserLookupResponse,
    ListGameSessionsResponse,
    toHitZones
} from './types';
import {asDate} from './date-to-string';

export class GotCFToolsClient implements CFToolsClient {
    private readonly auth?: AuthorizationProvider;

    constructor(private client: HttpClient, private serverApiId?: ServerApiId, auth?: AuthorizationProvider) {
        if (auth) {
            this.auth = auth;
        }
    }

    async getPlayerDetails(playerId: GetPlayerDetailsRequest | GenericId): Promise<Player> {
        this.assertAuthentication();
        const id = await this.resolve(playerId);
        const response = await this.client.get<GetPlayerResponse>(
            `v2/server/${this.resolveServerApiId('serverApiId' in playerId ? playerId : undefined).id}/player`,
            {
                searchParams: {
                    cftools_id: id.id,
                },
                context: {
                    authorization: await this.auth!.provide(this.client),
                },
            }
        );
        const player = response[id.id] as GetPlayerResponsePlayer;
        const identities = response.identities;
        return {
            names: player.omega.name_history,
            statistics: {
                dayz: {
                    deaths: {
                        animals: player.game.dayz?.animal_deaths || 0,
                        environment: player.game.dayz?.environment_deaths || 0,
                        explosions: player.game.dayz?.explosion_deaths || 0,
                        other: player.game.dayz?.deaths || 0,
                        infected: player.game.dayz?.infected_deaths || 0,
                        suicides: player.game.dayz?.suicides || 0,
                    },
                    hits: player.game.dayz?.hits || 0,
                    kills: player.game.dayz?.kills || {
                        players: 0,
                        infected: 0,
                        animals: 0,
                    },
                    kdratio: player.game.dayz?.kdratio || 0,
                    longestKill: player.game.dayz?.longest_kill || 0,
                    longestShot: player.game.dayz?.longest_shot || 0,
                    zones: toHitZones(player.game.dayz?.zones),
                    weapons: Object.fromEntries(Object.entries(player.game.dayz?.weapons || {}).map((e) => {
                        const w = e[1];
                        return [e[0], {
                            ...w,
                            zones: toHitZones(w.zones),
                            longestKill: w.longest_kill,
                            longestShot: w.longest_shot,
                        } as DayZStatistics['weapons'][string]];
                    })),
                },
            },
            playtime: player.omega.playtime,
            sessions: player.omega.sessions,
            identities: {
                battleye: BattlEyeGUID.of(identities.battleye.guid),
                bohemia: BohemiaInteractiveId.of(identities.bohemiainteractive.uid),
                steam: SteamId64.of(identities.steam.steam64),
                cftools: id
            }
        };
    }

    async getLeaderboard(request: GetLeaderboardRequest): Promise<LeaderboardItem[]> {
        this.assertAuthentication();
        const params = new URLSearchParams();
        params.append('stat', request.statistic);
        if (request.order === 'ASC') {
            params.append('order', '-1');
        } else {
            params.append('order', '1');
        }
        if (request.limit && request.limit > 0 && request.limit <= 100) {
            params.append('limit', request.limit.toString());
        }
        const response = await this.client.get<GetLeaderboardResponse>(`v1/server/${this.resolveServerApiId(request).id}/leaderboard`, {
            searchParams: params,
            context: {
                authorization: await this.auth!.provide(this.client),
            },
        });
        return response.leaderboard.map((raw) => {
            return {
                name: raw.latest_name,
                rank: raw.rank,
                suicides: raw.suicides || 0,
                environmentDeaths: raw.environment_deaths || 0,
                kills: raw.kills || 0,
                deaths: raw.deaths || 0,
                playtime: raw.playtime,
                id: CFToolsId.of(raw.cftools_id),
                hits: raw.hits,
                killDeathRatio: raw.kdratio,
                longestKill: raw.longest_kill,
                longestShot: raw.longest_shot,
            } as LeaderboardItem;
        });
    }

    async getPriorityQueue(playerId: GetPriorityQueueRequest | GenericId): Promise<PriorityQueueItem | null> {
        this.assertAuthentication();
        const id = await this.resolve(playerId);
        const response = await this.client.get<GetPriorityQueueEntry>(`v1/server/${this.resolveServerApiId('serverApiId' in playerId ? playerId : undefined).id}/queuepriority`, {
            searchParams: {
                cftools_id: id.id,
            },
            context: {
                authorization: await this.auth!.provide(this.client),
            },
        });
        const entry = response.entries.find((e) => e.user.cftools_id === id.id);
        if (!entry) {
            return null;
        }
        return {
            createdBy: CFToolsId.of(entry.creator.cftools_id),
            comment: entry.meta.comment,
            expiration: entry.meta.expiration ? asDate(entry.meta.expiration) : 'Permanent',
            created: new Date(entry.created_at)
        } as PriorityQueueItem;
    }

    async putPriorityQueue(request: PutPriorityQueueItemRequest): Promise<void> {
        this.assertAuthentication();
        const id = await this.resolve(request.id);
        const requestBody: any = {
            cftools_id: id.id,
            comment: request.comment,
        };
        if (request.expires && request.expires !== 'Permanent') {
            requestBody.expires_at = request.expires.toISOString();
        }
        await this.client.post(`v1/server/${this.resolveServerApiId(request).id}/queuepriority`, {
            body: JSON.stringify(requestBody),
            context: {
                authorization: await this.auth!.provide(this.client),
            },
        });
    }

    async deletePriorityQueue(playerId: DeletePriorityQueueRequest | GenericId): Promise<void> {
        this.assertAuthentication();
        const id = await this.resolve(playerId);
        await this.client.delete(`v1/server/${this.resolveServerApiId('serverApiId' in playerId ? playerId : undefined).id}/queuepriority`, {
            searchParams: {
                cftools_id: id.id
            },
            context: {
                authorization: await this.auth!.provide(this.client),
            },
        });
    }

    async getWhitelist(playerId: GetWhitelistRequest | GenericId): Promise<WhitelistItem | null> {
        this.assertAuthentication();
        const id = await this.resolve(playerId);
        const response = await this.client.get<GetPriorityQueueEntry>(`v1/server/${this.resolveServerApiId('serverApiId' in playerId ? playerId : undefined).id}/whitelist`, {
            searchParams: {
                cftools_id: id.id,
            },
            context: {
                authorization: await this.auth!.provide(this.client),
            },
        });
        if (response.entries.length === 0) {
            return null;
        }
        const entry = response.entries[0];
        return {
            createdBy: CFToolsId.of(entry.creator.cftools_id),
            comment: entry.meta.comment,
            expiration: entry.meta.expiration ? asDate(entry.meta.expiration) : 'Permanent',
            created: new Date(entry.created_at)
        } as WhitelistItem;
    }

    async putWhitelist(request: PutWhitelistItemRequest): Promise<void> {
        this.assertAuthentication();
        const id = await this.resolve(request.id);
        const requestBody: any = {
            cftools_id: id.id,
            comment: request.comment,
        };
        if (request.expires && request.expires !== 'Permanent') {
            requestBody.expires_at = request.expires.toISOString();
        }
        await this.client.post(`v1/server/${this.resolveServerApiId(request).id}/whitelist`, {
            body: JSON.stringify(requestBody),
            context: {
                authorization: await this.auth!.provide(this.client),
            },
        });
    }

    async deleteWhitelist(playerId: DeleteWhitelistRequest | GenericId): Promise<void> {
        this.assertAuthentication();
        const id = await this.resolve(playerId);
        await this.client.delete(`v1/server/${this.resolveServerApiId('serverApiId' in playerId ? playerId : undefined).id}/whitelist`, {
            searchParams: {
                cftools_id: id.id
            },
            context: {
                authorization: await this.auth!.provide(this.client),
            },
        });
    }

    async getGameServerDetails(request: GetGameServerDetailsRequest): Promise<GameServerItem> {
        const hash = crypto.createHash('sha1');
        hash.update(request.game);
        hash.update(request.ip);
        hash.update(request.port.toString(10));
        const serverResource = hash.digest('hex');

<<<<<<< HEAD
        const response = await this.client.get<GetGameServerDetailsResponse>(`v1/gameserver/${serverResource}`, {
            context: {
                authorization: await this.auth!.provide(this.client),
            }
        });
=======
        const response = await this.client.get<GetGameServerDetailsResponse>(
            `v1/gameserver/${serverResource}`,
            {
                context: {
                    authorization: await this.auth!.provide(this.client),
                },
            }
        );
>>>>>>> f40d1bba
        const server = response[serverResource];
        if (server._object.error !== 'GameServerQueryError.NONE') {
            throw new GameServerQueryError(server._object.error);
        }
        return {
            name: server.name,
            version: server.version,
            status: {
                players: {
                    slots: server.status.slots,
                    online: server.status.players,
                    queue: server.status.queue.size,
                },
            },
            security: {
                vac: server.security.vac,
                battleye: server.security.battleye,
                password: server.security.password,
            },
            rating: server.rating,
            rank: server.rank,
            online: server.online,
            map: server.map,
            mods: server.mods.map((m) => {
                return {
                    name: m.name,
                    fileId: m.file_id,
                };
            }),
            geolocation: {
                timezone: server.geolocation.timezone,
                country: server.geolocation.country,
                continent: server.geolocation.continent,
                city: server.geolocation.city,
                available: server.geolocation.available,
            },
            environment: {
                perspectives: {
                    firstPersonPerspective: server.environment.perspectives['1rd'],
                    thirdPersonPerspective: server.environment.perspectives['3rd'],
                },
                timeAcceleration: server.environment.time_acceleration,
                time: server.environment.time,
            },
            attributes: {
                dlc: server.attributes.dlc,
                dlcs: server.attributes.dlcs,
                official: server.attributes.official,
                modded: server.attributes.modded,
                hive: server.attributes.hive,
                experimental: server.attributes.experimental,
                whitelist: server.attributes.whitelist,
            },
            host: {
                address: server.host.address,
                gamePort: server.host.game_port,
                queryPort: server.host.query_port,
            },
        } as GameServerItem
    }

    async getServerInfo(request: GetServerInfoRequest): Promise<ServerInfo> {
        const response = await this.client.get<GetServerInfoResponse>(`v1/server/${this.resolveServerApiId(request).id}/info`, {
            context: {
                authorization: await this.auth!.provide(this.client),
            },
        });

        let game: Game;
        if (response.server.gameserver.game === 1) {
            game = Game.DayZ;
        } else {
            throw new Error('Unsupported game: ' + response.server.gameserver.game);
        }
        return {
            nickname: response.server._object.nickname,
            game: game,
            connection: {
                usedProtocol: response.server.connection.protcol_used as 'UDP_RCON_BATTLEYE_DZ',
                peerVersion: response.server.connection.peer_version,
            },
            owner: CFToolsId.of(response.server._object.resource_owner),
        };
    }

    async listGameSessions(request: ListGameSessionsRequest): Promise<GameSession[]> {
        const response = await this.client.get<ListGameSessionsResponse>(`v1/server/${this.resolveServerApiId(request).id}/GSM/list`, {
            context: {
                authorization: await this.auth!.provide(this.client),
            },
        });

        return response.sessions.map((s) => {
            let bans: GameSession['bans'] = {
                count: s.info.ban_count,
            };
            let profile: GameSession['profile'] | undefined = undefined;
            if (s.persona && s.persona.profile) {
                let avatar: URL | undefined;
                if (s.persona.profile.avatar) {
                    try {
                        avatar = new URL(s.persona.profile.avatar);
                    } catch (e) {
                        console.warn('Could not parse Avatar URL of profile: ' +
                            s.persona.profile.avatar + '; CFToolsId: ' + s.cftools_id + '; SteamId: ' + s.gamedata.steam64);
                    }
                }
                profile = {
                    name: s.persona.profile.name,
                    private: s.persona.profile.private,
                    avatar: avatar,
                };
                bans = {
                    ...bans,
                    gameBanned: !!s.persona.bans.game,
                    communityBanned: s.persona.bans.community,
                    economyBanned: !!s.persona.bans.economy,
                    vacBanned: !!s.persona.bans.vac,
                }
            }
            return {
                id: s.id,
                bans: bans,
                profile: profile,
                cftoolsId: CFToolsId.of(s.cftools_id),
                playerName: s.gamedata.player_name,
                steamId: SteamId64.of(s.gamedata.steam64),
                live: {
                    loadTime: s.live.load_time,
                    ping: s.live.ping ? {
                        actual: s.live.ping.actual,
                        trend: s.live.ping.trend,
                    } : undefined,
                    position: {
                        join: s.live.position.join ? {
                            x: s.live.position.join[0],
                            y: s.live.position.join[1],
                            z: s.live.position.join[2],
                        } : undefined,
                        latest: s.live.position.latest ? {
                            x: s.live.position.latest[0],
                            y: s.live.position.latest[1],
                            z: s.live.position.latest[2],
                        } : undefined,
                        leave: s.live.position.leave ? {
                            x: s.live.position.leave[0],
                            y: s.live.position.leave[1],
                            z: s.live.position.leave[2],
                        } : undefined,
                    },
                    loaded: s.live.loaded,
                },
            } as GameSession
        });
    }

    async spawnItem(request: SpawnItemRequest): Promise<void> {
        const body: GameLabsActionRequest = {
            serverApiId: request.serverApiId,
            actionCode: 'CFCloud_SpawnPlayerItem',
            actionContext: 'player',
            referenceKey: request.session.steamId.id,
            parameters: {
                item: {
                    dataType: 'string',
                    valueString: request.itemClass,
                },
                quantity: {
                    dataType: 'int',
                    valueInt: request.quantity || 1,
                },
                debug: {
                    dataType: 'boolean',
                    valueBoolean: request.debug ?? false,
                },
                stacked: {
                    dataType: 'boolean',
                    valueBoolean: request.stacked ?? false,
                },
            },
        };
        await this.gameLabsAction(body);
    }

    async healPlayer(request: HealPlayerRequest): Promise<void> {
        const body: GameLabsActionRequest = {
            serverApiId: request.serverApiId,
            actionCode: 'CFCloud_HealPlayer',
            actionContext: 'player',
            referenceKey: request.session.steamId.id,
            parameters: {},
        };
        await this.gameLabsAction(body);
    }

    async killPlayer(request: KillPlayerRequest): Promise<void> {
        const body: GameLabsActionRequest = {
            serverApiId: request.serverApiId,
            actionCode: 'CFCloud_KillPlayer',
            actionContext: 'player',
            referenceKey: request.session.steamId.id,
            parameters: {},
        };
        await this.gameLabsAction(body);
    }

    async gameLabsAction(request: GameLabsActionRequest): Promise<void> {
        const body = {
            actionCode: request.actionCode,
            actionContext: request.actionContext,
            referenceKey: request.referenceKey,
            parameters: {...request.parameters},
        };
        await this.client.post(`v1/server/${this.resolveServerApiId(request).id}/GameLabs/action`, {
            body: JSON.stringify(body),
            context: {
                authorization: await this.auth!.provide(this.client),
            },
        });
    }

    async teleport(request: TeleportPlayerRequest): Promise<void> {
        const body: GameLabsActionRequest = {
            serverApiId: request.serverApiId,
            actionCode: 'CFCloud_TeleportPlayer',
            actionContext: 'player',
            referenceKey: request.session.steamId.id,
            parameters: {
                vector: {
                    dataType: 'vector',
                    valueVectorX: request.coordinates.x,
                    valueVectorY: request.coordinates.y,
                    valueVectorZ: request.coordinates.z,
                },
            },
        };
        await this.gameLabsAction(body);
    }

    async listBans(request: ListBansRequest): Promise<Ban[]> {
        let playerId: GenericId = request.playerId;
        if (!isIpAddress(request.playerId)) {
            playerId = (await this.resolve(request))
        }
        const response = await this.client.get<GetBanResponse>(`v1/banlist/${request.list.id}/bans`, {
            searchParams: {
                filter: playerId.id,
            },
            context: {
                authorization: await this.auth!.provide(this.client),
            },
        });
        if (response.entries.length === 0) {
            return [];
        }
        return response.entries.map((ban) => {
            return {
                id: ban.id,
                reason: ban.reason,
                expiration: ban.expires_at ? asDate(ban.expires_at) : 'Permanent',
                created: asDate(ban.created_at),
                status: ban.status,
            }
        });
    }

    async putBan(request: PutBanRequest): Promise<void> {
        const requestBody: any = {
            reason: request.reason,
        };
        const id = request.playerId;
        if (isIpAddress(id) && id.type === IPAddressType.v4) {
            requestBody.identifier = id.id;
            requestBody.format = 'ipv4';
        } else {
            requestBody.identifier = (await this.resolve({playerId: request.playerId})).id;
            requestBody.format = 'cftools_id';
        }
        if (request.expiration && request.expiration !== 'Permanent') {
            requestBody.expires_at = request.expiration.toISOString();
        }
        await this.client.post(`v1/banlist/${request.list.id}/bans`, {
            body: JSON.stringify(requestBody),
            context: {
                authorization: await this.auth!.provide(this.client),
            },
        });
    }

    async deleteBan(request: DeleteBanRequest): Promise<void> {
        let ban: Ban | null;
        if (request.ban) {
            ban = request.ban;
        } else if (request.playerId) {
            const bans = await this.listBans({
                list: request.list,
                playerId: request.playerId
            });
            if (bans.length > 1) {
                throw new AmbiguousDeleteBanRequest();
            }
            ban = bans[0];
        } else {
            throw Error('At least one identifier is needed, none received.');
        }
        if (!ban) {
            return;
        }
        await this.client.delete(`v1/banlist/${request.list.id}/bans`, {
            searchParams: {
                ban_id: ban.id,
            },
            context: {
                authorization: await this.auth!.provide(this.client),
            },
        });
    }

    async deleteBans(request: DeleteBansRequest): Promise<void> {
        const bans = await this.listBans(request);
        for (let ban of bans) {
            await this.deleteBan({
                list: request.list,
                ban: ban,
            });
        }
    }

    async resolve(id: GenericId | { playerId: GenericId }): Promise<CFToolsId> {
        let playerId: GenericId;
        if ('playerId' in id) {
            playerId = id.playerId;
        } else {
            playerId = id;
        }
        if (playerId instanceof CFToolsId) {
            return playerId;
        }

        const response = await this.client.get<GetUserLookupResponse>('v1/users/lookup', {
            searchParams: {
                identifier: playerId.id,
            },
            context: {
                authorization: await this.auth!.provide(this.client),
            },
        });
        return CFToolsId.of(response.cftools_id);
    }

    private assertAuthentication() {
        if (!this.auth) {
            throw new AuthenticationRequired();
        }
    }

    private resolveServerApiId(request?: OverrideServerApiId): ServerApiId {
        if (request?.serverApiId) {
            return request.serverApiId;
        }
        if (this.serverApiId) {
            return this.serverApiId;
        }
        throw new ServerApiIdRequired();
    }
}<|MERGE_RESOLUTION|>--- conflicted
+++ resolved
@@ -282,22 +282,13 @@
         hash.update(request.port.toString(10));
         const serverResource = hash.digest('hex');
 
-<<<<<<< HEAD
-        const response = await this.client.get<GetGameServerDetailsResponse>(`v1/gameserver/${serverResource}`, {
-            context: {
-                authorization: await this.auth!.provide(this.client),
-            }
-        });
-=======
-        const response = await this.client.get<GetGameServerDetailsResponse>(
-            `v1/gameserver/${serverResource}`,
+        const response = await this.client.get<GetGameServerDetailsResponse>(`v1/gameserver/${serverResource}`,
             {
                 context: {
                     authorization: await this.auth!.provide(this.client),
                 },
             }
         );
->>>>>>> f40d1bba
         const server = response[serverResource];
         if (server._object.error !== 'GameServerQueryError.NONE') {
             throw new GameServerQueryError(server._object.error);
